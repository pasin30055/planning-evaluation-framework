--- conflicted
+++ resolved
@@ -85,15 +85,9 @@
         Note that the returned data structure is not differentially private.
         """
         sketch = ExponentialSameKeyAggregator(
-<<<<<<< HEAD
-            length=int(self._params.liquid_legions_m),
-            decay_rate=self._params.liquid_legions_a,
-            random_seed=1,
-=======
             length=int(self._params.liquid_legions.sketch_size),
             decay_rate=self._params.liquid_legions.decay_rate,
             random_seed=self._params.liquid_legions.random_seed,
->>>>>>> 8139bcbc
         )
         spend = min(spend, self._campaign_spend)
         for id, freq in self._publisher_data.user_counts_by_spend(spend).items():
