--- conflicted
+++ resolved
@@ -24,11 +24,8 @@
 from typing import Set
 from typing import Tuple
 from typing import Dict
-<<<<<<< HEAD
+from collections import defaultdict
 from itertools import chain, combinations
-=======
-from collections import defaultdict
->>>>>>> 98237c6c
 import numpy as np
 
 from wfa_cardinality_estimation_evaluation_framework.estimators.same_key_aggregator import (
@@ -243,7 +240,111 @@
         """
         raise NotImplementedError()
 
-<<<<<<< HEAD
+    def _form_venn_diagram_regions(
+        self, spends: List[float], max_frequency: int = 1
+    ) -> Dict[int, List]:
+        """Form Venn diagram regions that contain k+ reaches
+
+        For each subset of publishers, computes k+ reaches for those users
+        who are reached by the publishers in that subset.
+
+        Args:
+            spends:  The hypothetical spend vector, equal in length to
+              the number of publishers.  spends[i] is the amount that is
+              spent with publisher i. Note that publishers with 0 spends will
+              not be included in the Venn diagram reach.
+            max_frequency:  The maximum frequency for which to report reach.
+        Returns:
+            regions:  A dictionary in which each key are the binary
+              representations of each primitive region of the Venn diagram, and
+              each value is a list of the k+ reaches in the corresponding region.
+              The k+ reach for a given region is given as a list r[] where r[k]
+              is the number of people who were reached AT LEAST k+1 times.
+        """
+        # Get user counts by spend for each active publisher
+        user_counts_by_pub_id = {}
+        for pub_id, spend in enumerate(spends):
+            if not spend:
+                continue
+            user_counts_by_pub_id[pub_id] = self._publishers[
+                pub_id
+            ]._publisher_data.user_counts_by_spend(spend)
+
+        if len(user_counts_by_pub_id) > MAX_ACTIVE_PUBLISHERS:
+            raise ValueError(
+                f"There are {len(user_counts_by_pub_id)} publishers for the Venn "
+                f"diagram algorithm. The maximum limit is {MAX_ACTIVE_PUBLISHERS}."
+            )
+
+        # Locate user's region represented by a number and sum the impressions.
+        user_region = defaultdict(int)
+        user_impressions = defaultdict(int)
+
+        for pub_id, user_counts in user_counts_by_pub_id.items():
+            for user_id, impressions in user_counts.items():
+                # To update the user's located region, we use bit operation here.
+                # Ex: For a user reached by publisher id-0 and id-2, it's located
+                # at the region with the binary representation = bin('101') = 5.
+                # If the user is also reached by publisher id-1, then the updated
+                # representation will be bin('111') = 7.
+                user_region[user_id] |= 1 << pub_id
+                user_impressions[user_id] += impressions
+
+        # Compute frequencies in the occupied regions of the Venn diagram with
+        # capped user counts.
+        frequencies_by_region = {
+            r: [0] * (max_frequency + 1) for r in set(user_region.values())
+        }
+        for user_id, region in user_region.items():
+            impressions = min(max_frequency, user_impressions[user_id])
+            frequencies_by_region[region][impressions] += 1
+
+        # Compute k+ reaches in each region. Ignore 0 frequency.
+        regions = {
+            r: ReachPoint.frequencies_to_kplus_reaches(freq[1:])
+            for r, freq in frequencies_by_region.items()
+        }
+
+        return regions
+
+    def _aggregate_reach_in_primitive_venn_diagram_regions(
+        self, pub_ids: List[int], primitive_regions: Dict[int, List]
+    ) -> int:
+        """Returns aggregated reach from Venn diagram primitive regions.
+
+        To obtain the union reach of the given subset of publishers, we sum up
+        the reaches from the primitive regions which belong to at least one of
+        the given publisher. Note that the binary representation of the key of
+        a primitive region represents the formation of publisher IDs in that
+        primitive region.
+
+        For example, given a subset of publisher ids, {0}, out of the whole set
+        {0, 1, 2}, the reaches in the following primitive regions will be summed
+        up:
+
+            region with key = 1 = bin('001'): belongs to pub_id-0
+            region with key = 3 = bin('011'): belongs to pub_id-0 and 1
+            region with key = 5 = bin('101'): belongs to pub_id-0 and 2
+            region with key = 7 = bin('111'): belongs to pub_id-0, 1, and 2
+
+        Args:
+            pub_ids:  The list of target publisher IDs for computing aggregated
+              reach.
+            primitive_regions:  Contains k+ reaches in the regions. The k+
+              reaches for a given region is given as a list r[] where r[k] is
+              the number of people who were reached AT LEAST k+1 times.
+        Returns:
+            aggregated_reach:  The total reach from the given publishers.
+        """
+        targeted_pub_repr = sum(1 << pub_id for pub_id in pub_ids)
+        aggregated_reach = sum(
+            primitive_regions[r][0]
+            for r in primitive_regions.keys()
+            if r & targeted_pub_repr
+        )
+
+        return aggregated_reach
+
     def _generate_reach_points_from_venn_diagram(
         self, spends: List[float], primitive_regions: Dict[int, List]
     ) -> List[ReachPoint]:
@@ -290,112 +391,6 @@
             )
 
         return reach_points
-=======
-    def _form_venn_diagram_regions(
-        self, spends: List[float], max_frequency: int = 1
-    ) -> Dict[int, List]:
-        """Form Venn diagram regions that contain k+ reaches
-
-        For each subset of publishers, computes k+ reaches for those users
-        who are reached by the publishers in that subset.
-
-        Args:
-            spends:  The hypothetical spend vector, equal in length to
-              the number of publishers.  spends[i] is the amount that is
-              spent with publisher i. Note that publishers with 0 spends will
-              not be included in the Venn diagram reach.
-            max_frequency:  The maximum frequency for which to report reach.
-        Returns:
-            regions:  A dictionary in which each key are the binary
-              representations of each primitive region of the Venn diagram, and
-              each value is a list of the k+ reaches in the corresponding region.
-              The k+ reach for a given region is given as a list r[] where r[k]
-              is the number of people who were reached AT LEAST k+1 times.
-        """
-        # Get user counts by spend for each active publisher
-        user_counts_by_pub_id = {}
-        for pub_id, spend in enumerate(spends):
-            if not spend:
-                continue
-            user_counts_by_pub_id[pub_id] = self._publishers[
-                pub_id
-            ]._publisher_data.user_counts_by_spend(spend)
-
-        if len(user_counts_by_pub_id) > MAX_ACTIVE_PUBLISHERS:
-            raise ValueError(
-                f"There are {len(user_counts_by_pub_id)} publishers for the Venn "
-                f"diagram algorithm. The maximum limit is {MAX_ACTIVE_PUBLISHERS}."
-            )
-
-        # Locate user's region represented by a number and sum the impressions.
-        user_region = defaultdict(int)
-        user_impressions = defaultdict(int)
-
-        for pub_id, user_counts in user_counts_by_pub_id.items():
-            for user_id, impressions in user_counts.items():
-                # To update the user's located region, we use bit operation here.
-                # Ex: For a user reached by publisher id-0 and id-2, it's located
-                # at the region with the binary representation = bin('101') = 5.
-                # If the user is also reached by publisher id-1, then the updated
-                # representation will be bin('111') = 7.
-                user_region[user_id] |= 1 << pub_id
-                user_impressions[user_id] += impressions
-
-        # Compute frequencies in the occupied regions of the Venn diagram with
-        # capped user counts.
-        frequencies_by_region = {
-            r: [0] * (max_frequency + 1) for r in set(user_region.values())
-        }
-        for user_id, region in user_region.items():
-            impressions = min(max_frequency, user_impressions[user_id])
-            frequencies_by_region[region][impressions] += 1
-
-        # Compute k+ reaches in each region. Ignore 0 frequency.
-        regions = {
-            r: ReachPoint.frequencies_to_kplus_reaches(freq[1:])
-            for r, freq in frequencies_by_region.items()
-        }
-
-        return regions
->>>>>>> 98237c6c
-
-    def _aggregate_reach_in_primitive_venn_diagram_regions(
-        self, pub_ids: List[int], primitive_regions: Dict[int, List]
-    ) -> int:
-        """Returns aggregated reach from Venn diagram primitive regions.
-
-        To obtain the union reach of the given subset of publishers, we sum up
-        the reaches from the primitive regions which belong to at least one of
-        the given publisher. Note that the binary representation of the key of
-        a primitive region represents the formation of publisher IDs in that
-        primitive region.
-
-        For example, given a subset of publisher ids, {0}, out of the whole set
-        {0, 1, 2}, the reaches in the following primitive regions will be summed
-        up:
-
-            region with key = 1 = bin('001'): belongs to pub_id-0
-            region with key = 3 = bin('011'): belongs to pub_id-0 and 1
-            region with key = 5 = bin('101'): belongs to pub_id-0 and 2
-            region with key = 7 = bin('111'): belongs to pub_id-0, 1, and 2
-
-        Args:
-            pub_ids:  The list of target publisher IDs for computing aggregated
-              reach.
-            primitive_regions:  Contains k+ reaches in the regions. The k+
-              reaches for a given region is given as a list r[] where r[k] is
-              the number of people who were reached AT LEAST k+1 times.
-        Returns:
-            aggregated_reach:  The total reach from the given publishers.
-        """
-        targeted_pub_repr = sum(1 << pub_id for pub_id in pub_ids)
-        aggregated_reach = sum(
-            primitive_regions[r][0]
-            for r in primitive_regions.keys()
-            if r & targeted_pub_repr
-        )
-
-        return aggregated_reach
 
     def simulated_reach_curve(
         self, publisher_index: int, budget: PrivacyBudget
