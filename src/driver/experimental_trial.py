--- conflicted
+++ resolved
@@ -147,20 +147,14 @@
                 )
                 for t in test_points
             ]
-<<<<<<< HEAD
-            metrics = aggregate(true_reach, simulated_reach)
+            metrics = aggregate(true_reach, fitted_reach)
         except Exception as inst:
             if not logging.vlog_is_on(2):
                 logging.vlog(1, f"Dataset {self._data_set_name}")
                 logging.vlog(1, f"Trial   {self._trial_descriptor}")
             logging.vlog(1, f"Modeling failure: {inst}")
             logging.vlog(2, traceback.format_exc())
-            metrics = aggregate_on_failure(inst)
-=======
-            metrics = aggregate(true_reach, fitted_reach)
-        except Exception as inst:
             metrics = aggregate_on_exception(inst)
->>>>>>> f0c97381
 
         independent_vars = self._make_independent_vars_dataframe()
         privacy_tracking_vars = self._make_privacy_tracking_vars_dataframe(
