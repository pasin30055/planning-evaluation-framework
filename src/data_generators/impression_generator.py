# Copyright 2021 The Private Cardinality Estimation Framework Authors
#
# Licensed under the Apache License, Version 2.0 (the "License");
# you may not use this file except in compliance with the License.
# You may obtain a copy of the License at
#
#      http://www.apache.org/licenses/LICENSE-2.0
#
# Unless required by applicable law or agreed to in writing, software
# distributed under the License is distributed on an "AS IS" BASIS,
# WITHOUT WARRANTIES OR CONDITIONS OF ANY KIND, either express or implied.
# See the License for the specific language governing permissions and
# limitations under the License.
"""Generate random viewing impressions."""

from typing import List


class ImpressionGenerator:
  """Generate a random sequence of viewer id's of ad impressions.
<<<<<<< HEAD

=======
>>>>>>> 3452d9b6
    This class, along with PricingGenerator, assists in the generation of
    random PublisherDataFiles.  The ImpressionGenerator will generate a
    sequence of random impressions according to specified criteria.
    """

  def __init__(self, n: int):
    """Constructor for the ImpressionGenerator.
<<<<<<< HEAD

        This would typically be overridden with a method whose signature
        would specify the various parameters of the impression distribution
        to be generated.

=======
        This would typically be overridden with a method whose signature
        would specify the various parameters of the impression distribution
        to be generated.
>>>>>>> 3452d9b6
        Args:
          n:  The number of users.
    """
    pass

  def __call__(self) -> List[int]:
    """Generate a random sequence of impressions.
<<<<<<< HEAD

       Returns:
         A list of randomly generated user id's.  An id may occur multiple
         times in the output list, representing the fact that the user may
         see multiple ads from the publisher over the course of the campaign.
    """
=======
        Returns:
          A list of randomly generated user id's.  An id may occur multiple
          times in the output list, representing the fact that the user may
          see multiple ads from the publisher over the course of the campaign.
        """
>>>>>>> 3452d9b6
    pass<|MERGE_RESOLUTION|>--- conflicted
+++ resolved
@@ -17,48 +17,30 @@
 
 
 class ImpressionGenerator:
-  """Generate a random sequence of viewer id's of ad impressions.
-<<<<<<< HEAD
+    """Generate a random sequence of viewer id's of ad impressions.
 
-=======
->>>>>>> 3452d9b6
     This class, along with PricingGenerator, assists in the generation of
     random PublisherDataFiles.  The ImpressionGenerator will generate a
     sequence of random impressions according to specified criteria.
     """
 
-  def __init__(self, n: int):
-    """Constructor for the ImpressionGenerator.
-<<<<<<< HEAD
-
+    def __init__(self, n: int):
+        """Constructor for the ImpressionGenerator.
         This would typically be overridden with a method whose signature
         would specify the various parameters of the impression distribution
         to be generated.
 
-=======
-        This would typically be overridden with a method whose signature
-        would specify the various parameters of the impression distribution
-        to be generated.
->>>>>>> 3452d9b6
         Args:
           n:  The number of users.
-    """
-    pass
+        """
+        pass
 
-  def __call__(self) -> List[int]:
-    """Generate a random sequence of impressions.
-<<<<<<< HEAD
+    def __call__(self) -> List[int]:
+        """Generate a random sequence of impressions.
 
-       Returns:
-         A list of randomly generated user id's.  An id may occur multiple
-         times in the output list, representing the fact that the user may
-         see multiple ads from the publisher over the course of the campaign.
-    """
-=======
         Returns:
-          A list of randomly generated user id's.  An id may occur multiple
-          times in the output list, representing the fact that the user may
-          see multiple ads from the publisher over the course of the campaign.
+           A list of randomly generated user id's.  An id may occur multiple
+           times in the output list, representing the fact that the user may
+           see multiple ads from the publisher over the course of the campaign.
         """
->>>>>>> 3452d9b6
-    pass+        pass