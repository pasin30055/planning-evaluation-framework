--- conflicted
+++ resolved
@@ -36,18 +36,6 @@
                random_generator: Generator = None,
                name: str = 'independent') -> DataSet:
     """Constructor for IndependentOverlapDataSet.
-<<<<<<< HEAD
-
-    Args:
-      unlabeled_publisher_data_list:  a list of PublisherDataSet indicating the
-        reach curve of a publisher.
-      universe_size:  the universe size for applying the independent model of
-        overlap. Explicitly, for any two pubs 1 and 2, the overlap reach between
-        these two pubs 1 equals <pub 1 reach> * <pub 2 reach> / universe_size.
-      random_state: a random state for generating the independent reached ids.
-      name:  If specified, a human-readable name that will be associated to this
-        DataSet.
-=======
       Args:
         unlabeled_publisher_data_list:  a list of PublisherDataSet indicating
           the reach curve of a publisher.
@@ -58,7 +46,6 @@
         random_state: a random state for generating the independent reached ids.
         name:  If specified, a human-readable name that will be associated to
           this DataSet.
->>>>>>> 3452d9b6
     """
     super().__init__(
         unlabeled_publisher_data_list=unlabeled_publisher_data_list,
