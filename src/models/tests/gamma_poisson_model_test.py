--- conflicted
+++ resolved
@@ -150,11 +150,7 @@
     @patch(
         "wfa_planning_evaluation_framework.models.gamma_poisson_model.GammaPoissonModel._fit_histogram_fixed_N"
     )
-<<<<<<< HEAD
-    def test_fit_histogram_fixed_N(self, mock_gamma_poisson_model):
-=======
     def test_fit_fixed_N(self, mock_gamma_poisson_model):
->>>>>>> 18c81bc1
         mock_gamma_poisson_model.return_value = (30000, 1.0, 2.0)
         # Imax = 4000, N = 10000, alpha = 1, beta = 1
         h_actual = [2853, 813, 230, 64, 17, 4, 1, 0, 0, 0]
