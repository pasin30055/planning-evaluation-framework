# Copyright 2021 The Private Cardinality Estimation Framework Authors
#
# Licensed under the Apache License, Version 2.0 (the "License");
# you may not use this file except in compliance with the License.
# You may obtain a copy of the License at
#
#      http://www.apache.org/licenses/LICENSE-2.0
#
# Unless required by applicable law or agreed to in writing, software
# distributed under the License is distributed on an "AS IS" BASIS,
# WITHOUT WARRANTIES OR CONDITIONS OF ANY KIND, either express or implied.
# See the License for the specific language governing permissions and
# limitations under the License.
"""Gamma-Poisson reach curve model for underreported counts."""

import numpy as np
import scipy.stats

from wfa_planning_evaluation_framework.models.reach_point import ReachPoint
from wfa_planning_evaluation_framework.models.reach_curve import ReachCurve

# The following constant defines the highest frequency that will be
# used for parameter estimation.
MAXIMUM_COMPUTATIONAL_FREQUENCY = 1000

# The ratio of the number of impressions observed in the data to the
# size of the total impression inventory.  This ratio is kept constant
# as a way of eliminating a free parameter in the model.
IMPRESSION_INVENTORY_RATIO = 0.1


class GammaPoissonModel(ReachCurve):
    """Gamma-Poisson reach curve model for underreported counts.

    The Gamma-Poisson distribution is a discrete distribution defined on the
    non-negative integers.  The probably of observing a count of k is given
    by a Poisson distribution with parameter lambda, where lambda is drawn
    from a Gamma distribution with shape alpha and rate beta.  Explicitly,
       Pr(X = k) = lambda^k e^{-lambda} / k!, where lambda ~ Gamma(alpha, beta),
    k = 0, 1, 2, ...

    The Gamma-Poisson distribution is often used for modeling overdispersed
    data, which is common in the advertising industry.  In this setting, the
    random variable X represents the total number of impressions that could
    potentially be shown to a randomly chosen user.  This quantity is called
    the available inventory for X.

    In the underreported Gamma-Poisson model, we are given a set of
    observed impression counts, one value for each viewer that is
    reached.  Let these values be k_1,k_2,...,k_R.  Thus, R is the
    number of people that were reached, and the number of impressions
    that shown is I = k_1+k_2+...+k_R.  The unknown parameters that
    need to be estimated are:

      * the parameters alpha and beta of the associated Gamma distribution,
      * the total size I_max of the impression inventory, and
      * the total number N of viewers that could potentially be reached.

    This class implements code for estimating these parameters and for
    performing forecasts with those estimates.

    Let f(n | alpha, beta) be the probability that the size of the available
    inventory of a user is n.  Then, the probability that a randomly chosen
    user will have inventory n and be reached k times is given by

       g(k, n | alpha, beta, I, I_max) =
            C(n, k) (I / I_max)^k (1 - I/I_max)^{n-k} f(n | alpha, beta),

    where C(n, k) is the binomial coefficient n!/[k!(n-k)!].

    Therefore, the probability that a randomly chosen user will be reached
    exactly k times is

       g(k | alpha, beta, I, I_max) =
            sum_{n=k}^{infinity} g(k, n | alpha, beta, I, I_max).

    Thus, if a total of N viewers can potentially be reached, then the expected
    number of people who will be reached k times is

       hbar[i] = N * g(k | alpha, beta, I, I_max).

    Note that the value I is determined from the input and is not a
    model parameter that needs to be fit.  Thus, the apparent number
    of parameters that need to be fit is four.  However, we reduce
    the number of parameters to two as follows.  First, we note that
    the expected value of a Gamma-Poisson distribution with parameters
    alpha and beta is alpha/beta.  Thus, the total number of
    impressions I_max is related to the total number of potential
    viewers N via the relation

      E[I_max] = N * alpha/beta.

    We therefore set N = I_max * beta / alpha.  Next, we note that
    the size of the total impression inventory I_max is essentially
    a free parameter.  In fact, along the line I_max * beta = constant,
    the objective function is nearly constant.  To see this, observe
    that if the available inventory for each user is doubled, then
    the probability that any given user will receive k impressions
    remains essentially constant.  Thus, we set I / I_max to a
    constant value.  This leaves two remaining parameters to optimize,
    alpha and beta.

    To estimate these parameters we use a histogram matching approach.
    That is to say, let h[i] be the number of people that were reached
    i times, and let hbar[i] be the estimated number of people that
    would be reached i times, given alpha, beta and I_max, N.  The
    objective function that we compute is as follows:

      chi2(h, hbar) = \sum_i (h[i] - hbar[i])^2 / hbar[i]

    The perceptive reader might recognize this as the chi-squared
    statistic.  There are a couple advantages to using the chi-squared
    objective function.  First, in practice, the parameter estimates
    that are found often give a nearly exact match to the histograms
    that are observed.  Second, a low value of the objective function
    gives some confidence that a statistically good fit has been
    found.
    """

    def __init__(self, data: [ReachPoint], max_reach=None):
        """Constructs a Gamma-Poisson model of underreported count data.

        Args:
          data:  A list of consisting of a single ReachPoint to which the model is
            to be fit.
          max_reach:  Optional.  If specified, the maximum possible reach that can
            be achieved.
          regularization_parameter:  Optional.  A float specifying a regularization
            penalty that will be applied to parameter estimates.
        """
        if len(data) != 1:
            raise ValueError("Exactly one ReachPoint must be specified")
        self._reach_point = data[0]
        self._max_reach = max_reach
        if data[0].spends:
            self._cpi = data[0].spends[0] / data[0].impressions[0]
        else:
            self._cpi = None

    def _logpmf(self, n, alpha, beta):
        """Log of the PMF of the Gamma-Poisson distribution.

        This implementation makes use of the equivalence between the
        Gamma-Poisson distribution with parameters (alpha, beta) and
        the negative binomial distribution with parameters (p, r) =
        (beta / (1 + beta), alpha).

        Args:
          n:  Value(s) at which the distribution is to be evaluated.
            This can be a scalar or a numpy array.
          alpha: Alpha parameter of the Gamma-Poisson distribution.
          beta: Beta parameter of the Gamma-Poisson distribution.
        Returns:
          f(n | alpha, beta), where f is the Gamma-Poisson distribution.
        """
        return scipy.stats.nbinom.logpmf(n, alpha, beta / (1.0 + beta))

    def _knreach(self, k, n, I, Imax, alpha, beta):
        """Probability that a random user has n impressions of which k are shown.

        Computes the function:

            C(n, k) (I / I_max)^k (1 - I/I_max)^{n-k} f(n | alpha, beta).

        where C(n, k) is the binomial coefficient n!/k!(n-k)!.

        Args:
          k:  Scalar number of impressions that were seen by the user.
          n:  Available inventory for the user.
            This can be either a scalar or a numpy array.
          I:  Total number of impressions shown to all users.
          Imax: Total size of impression inventory.
          alpha: Parameter of Gamma-Poisson distribution.
          beta: Parameter of Gamma-Poisson distribution.
        Returns:
          Probability that a randomly chosen user will have an inventory
          of n impressions, of which k are shown.
        """
        kprob = scipy.stats.binom.logpmf(k, n, I / Imax)
        return np.exp(kprob + self._logpmf(n, alpha, beta))

    def _kreach(self, k, I, Imax, alpha, beta):
        """Probability that a random user receives k impressions.

        Computes the function:
            sum_{n=k}^{infinity} g(k, n | alpha, beta, I, I_max).
        where g(k, n | alpha, beta, I, I_max) is the probability that
        a randomly chosen user will have an available inventory of n
        impressions, of which k are shown.

        Args:
          k:  np.array specifying number of impressions that were seen by the user.
          I:  Total number of impressions shown to all users.
          Imax: Total size of impression inventory.
          alpha: Parameter of Gamma-Poisson distribution.
          beta: Parameter of Gamma-Poisson distribution.
        Returns:
          For each k, probability that a randomly chosen user will have an inventory
          of n impressions, of which k are shown.
        """
        return np.array(
            [
                np.sum(
                    self._knreach(
                        kv,
                        np.arange(kv, MAXIMUM_COMPUTATIONAL_FREQUENCY + 1),
                        I,
                        Imax,
                        alpha,
                        beta,
                    )
                )
                for kv in k
            ]
        )

    def _expected_impressions(self, N, alpha, beta):
        """Estimates the expected size of impression inventory for N users.

        Makes use of the identity that the expected value of a negative binomial
        distribution with parameters p and r is pr/(1-p).

        Args:
          N:      total number of people that can potentially be reached.
          alpha:  shape parameter of Gamma distribution.
          beta:   rate parameter of Gamma distribution.
        Returns:
          Expected size of impression inventory for a population of N users.
        """
        return N * alpha / beta

    def _expected_histogram(self, I, Imax, N, alpha, beta, max_freq=10):
        """Computes an estimated histogram.

        Args:
          I:      number of impressions that were purchased.
          Imax:   total size of impression inventory.
          N:      total number of people that can potentially be reached.
          alpha:  shape parameter of Gamma distribution.
          beta:   rate parameter of Gamma distribution.
          max_freq: maximum frequency to report in the output histogram.
        Returns:
          An np.array h where h[i] is the expected number of users who will see i+1
          impressions.
        """
        return N * self._kreach(np.arange(1, max_freq + 1), I, Imax, alpha, beta)

    def _impression_count(self, h):
        """Number of impressions recorded in the histogram h."""
        return np.sum([h[i] * (i + 1) for i in range(len(h))])

    def _feasible_point(self, h):
        """Returns values of alpha, beta, Imax that could feasibly produce h."""
        alpha = 1.0
        I = self._impression_count(h) / IMPRESSION_INVENTORY_RATIO
        beta = 2 * np.sum(h) * alpha / I
        return alpha, beta, I

    def _fit_histogram_chi2_distance(self, h):
        """Chi-squared fit to histogram h.

        Computes parameters alpha, beta, Imax, N such that the histogram hbar of
        of expected frequencies minimizes the metric

          chi2(h, hbar) = \sum_i (h[i] - hbar[i])^2 / hbar[i]

        Args:
          h:  np.array specifying the histogram of observed frequencies.
            h[i] is the number of users that were observed to be reached
            exactly i+1 times.
        Returns:
          A tuple (Imax, N, alpha, beta) representing the parameters of the
          best fit that was found.
        """
        # Choose a reasonable starting point
        alpha0, beta0, Imax = self._feasible_point(h)
        Iobs = self._impression_count(h)

        def gamma_obj(params):
            """Objective function for optimization."""
            alpha, beta = np.exp(params)
            N = Imax * beta / alpha
            hbar = self._expected_histogram(Iobs, Imax, N, alpha, beta, len(h))
            obj = np.sum((hbar - h) ** 2 / (hbar + 1e-6))
            return obj

        result = scipy.optimize.minimize(
            gamma_obj, np.log((alpha0, beta0)), method="BFGS"
        )

        alpha, beta = np.exp(result.x)
        N = Imax * beta / alpha

        return Imax, N, alpha, beta

    def _fit_histogram_fixed_N(self, h, N):
        """Chi-squared fit to histogram h for fixed N.

        Computes parameters alpha, beta, Imax such that the histogram hbar of
        of expected frequencies minimizes the metric

          chi2(h, hbar) = \sum_i (h[i] - hbar[i])^2 / hbar[i]

        where lambda is a regularization constant and I is the total number of
        impressions that were observed in the data.  The value of Imax is
        taken to satisfy I / Imax = IMPRESSION_INVENTORY_RATIO, where I is
        number of impressions recorded in the histogram h.  The value of
        beta is taken to satisfy Imax = N * alpha / beta.  Thus, this
        is really a one parameter model, and we can use Brent's method
        to find the optimum.

        Args:
          h:  np.array specifying the histogram of observed frequencies.
            h[i] is the number of users that were observed to be reached
            exactly i+1 times.
          N:  int, total reachable audience.
        Returns:
          A tuple (Imax, alpha, beta) representing the parameters of the
          best fit that was found.
        """
        # Choose a reasonable starting point.
        Iobs = self._impression_count(h)
        Imax = Iobs / IMPRESSION_INVENTORY_RATIO
        alpha0 = 1

        def gamma_obj(alpha):
            """Objective function for optimization."""
            beta = N * alpha / Imax
            hbar = self._expected_histogram(Iobs, Imax, N, alpha, beta, len(h))
            obj = np.sum((hbar - h) ** 2 / (hbar + 1e-6))
            return obj

        result = scipy.optimize.minimize_scalar(gamma_obj, bounds=[1e-6, np.Inf])
        alpha = result.x
        beta = N * alpha / Imax

        return Imax, alpha, beta

    def _fit(self) -> None:
        """Fits a model to the data that was provided in the constructor."""

        h = [
            self._reach_point.frequency(i)
            for i in range(1, self._reach_point.max_frequency)
        ]

        if self._max_reach is None:
            Imax, N, alpha, beta = self._fit_histogram_chi2_distance(h)
            self._max_impressions = Imax
            self._max_reach = N
            self._alpha = alpha
            self._beta = beta
        else:
            Imax, alpha, beta = self._fit_histogram_fixed_N(h, self._max_reach)
            self._max_impressions = Imax
            self._alpha = alpha
            self._beta = beta

    def by_impressions(self, impressions: [int], max_frequency: int = 1) -> ReachPoint:
        """Returns the estimated reach as a function of impressions.

        Args:
          impressions: list of ints of length 1, specifying the hypothetical number
            of impressions that are shown.
          max_frequency: int, specifies the number of frequencies for which reach
            will be reported.
        Returns:
          A ReachPoint specifying the estimated reach for this number of impressions.
        """
        if len(impressions) != 1:
            raise ValueError("Impressions vector must have a length of 1.")
        hist = self._expected_histogram(
            impressions[0],
            self._max_impressions,
            self.max_reach,
            self._alpha,
            self._beta,
            MAXIMUM_COMPUTATIONAL_FREQUENCY,
        )
        kplus_reach = self._kplus_reaches_from_frequencies(hist)
        if self._cpi:
            return ReachPoint(
                impressions, kplus_reach[:max_frequency], [impressions[0] * self._cpi]
            )
        else:
            return ReachPoint(impressions, kplus_reach[:max_frequency])

    def by_spend(self, spends: [int], max_frequency: int = 1) -> ReachPoint:
        """Returns the estimated reach as a function of spend assuming constant CPM

        Args:
          spend: list of floats of length 1, specifying the hypothetical spend.
          max_frequency: int, specifies the number of frequencies for which reach
            will be reported.
        Returns:
          A ReachPoint specifying the estimated reach for this number of impressions.
        """
        if len(spends) != 1:
            raise ValueError("Spend vector must have a length of 1.")
<<<<<<< HEAD
        return self.by_impressions([self.impressions_for_spend(spends[0])],
                                   max_frequency)

    def impressions_for_spend(self, spend: float) -> int:
        if not self._cpi:
            raise ValueError("Impression cost is not known for this ReachPoint.")
        return spend / self._cpi
        
=======
        return self.by_impressions([int(spends[0] / self._cpi)], max_frequency)
>>>>>>> ee81f5a9
<|MERGE_RESOLUTION|>--- conflicted
+++ resolved
@@ -397,7 +397,6 @@
         """
         if len(spends) != 1:
             raise ValueError("Spend vector must have a length of 1.")
-<<<<<<< HEAD
         return self.by_impressions([self.impressions_for_spend(spends[0])],
                                    max_frequency)
 
@@ -405,7 +404,4 @@
         if not self._cpi:
             raise ValueError("Impression cost is not known for this ReachPoint.")
         return spend / self._cpi
-        
-=======
-        return self.by_impressions([int(spends[0] / self._cpi)], max_frequency)
->>>>>>> ee81f5a9
+        